//! I2C Master Interface
//!
//! The SiFive Inter-Integrated Circuit (I2C) Master Interface
//! is based on OpenCores® I2C Master Core.
//!
//! You can use the `I2c` interface with these I2C instances
//!
//! # I2C0
//! - SDA: Pin 12 IOF0
//! - SCL: Pin 13 IOF0
//! - Interrupt::I2C0

use crate::clock::Clocks;
use crate::gpio::{gpio0, IOF0};
use crate::time::Bps;
use core::mem;
use core::ops::Deref;
use e310x::{i2c0, I2C0};
use embedded_hal::blocking::i2c::{Read, Write, WriteRead};

/// SDA pin - DO NOT IMPLEMENT THIS TRAIT
pub unsafe trait SdaPin<I2C> {}
/// SCL pin - DO NOT IMPLEMENT THIS TRAIT
pub unsafe trait SclPin<I2C> {}

unsafe impl<T> SdaPin<I2C0> for gpio0::Pin12<IOF0<T>> {}
unsafe impl<T> SclPin<I2C0> for gpio0::Pin13<IOF0<T>> {}

/// I2C error
#[derive(Debug, Eq, PartialEq)]
pub enum Error {
    /// Invalid peripheral state
    InvalidState,

    /// Arbitration lost
    ArbitrationLost,

    /// No ACK received
    NoAck,
}

/// Transmission speed
pub enum Speed {
    /// 100Kbps
    Normal,

    /// 400Kbps
    Fast,

    /// Custom speed
    Custom(Bps),
}

/// I2C abstraction
pub struct I2c<I2C, PINS> {
    i2c: I2C,
    pins: PINS,
}

impl<SDA, SCL> I2c<I2C0, (SDA, SCL)> {
    /// Configures an I2C peripheral
    pub fn new(i2c: I2C0, sda: SDA, scl: SCL, speed: Speed, clocks: Clocks) -> Self
    where
        SDA: SdaPin<I2C0>,
        SCL: SclPin<I2C0>,
    {
        // Calculate prescaler value
        let desired_speed = match speed {
            Speed::Normal => 100_000,
            Speed::Fast => 400_000,
            Speed::Custom(bps) => bps.0,
        };
        let clock = clocks.tlclk().0;
        assert!(desired_speed * 5 <= clock);
        let prescaler = clock / (5 * desired_speed) - 1;
        assert!(prescaler < (1 << 16));

        // Turn off i2c
        i2c.ctr.write(|w| w.en().clear_bit().ien().clear_bit());

        // Set prescaler
        let prescaler_lo = (prescaler & 0xff) as u8;
        let prescaler_hi = ((prescaler >> 8) & 0xff) as u8;
        i2c.prer_lo
            .write(|w| unsafe { w.value().bits(prescaler_lo) });
        i2c.prer_hi
            .write(|w| unsafe { w.value().bits(prescaler_hi) });

        // Turn on i2c
        i2c.ctr.write(|w| w.en().set_bit());

        Self {
            i2c,
            pins: (sda, scl),
        }
    }
}

impl<I2C, PINS> I2c<I2C, PINS> {
    /// Releases the I2C peripheral and associated pins
    pub fn free(self) -> (I2C, PINS) {
        (self.i2c, self.pins)
    }
}

impl<I2C: Deref<Target = i2c0::RegisterBlock>, PINS> I2c<I2C, PINS> {
    fn reset(&self) {
        // ACK pending interrupt event, clear commands
        self.write_cr(|w| w.iack().set_bit());
    }

    fn write_cr<F>(&self, f: F)
    where
        F: FnOnce(&mut i2c0::cr::W) -> &mut i2c0::cr::W,
    {
        self.i2c.cr().write(|w| unsafe {
            let mut value: u32 = 0;
            f(mem::transmute(&mut value));
            w.bits(value)
        });
    }

    fn read_sr(&self) -> i2c0::sr::R {
        unsafe { mem::transmute(self.i2c.sr().read()) }
    }

    fn write_byte(&self, byte: u8) {
        self.i2c.txr_rxr.write(|w| unsafe { w.data().bits(byte) });
    }

    fn read_byte(&self) -> u8 {
        self.i2c.txr_rxr.read().data().bits()
    }

    fn wait_for_interrupt(&self) -> Result<(), Error> {
        loop {
            let sr = self.read_sr();

            if sr.al().bit_is_set() {
                // Set STOP
                self.write_cr(|w| w.sto().set_bit());
                self.wait_for_complete();

                return Err(Error::ArbitrationLost);
            }

            if sr.if_().bit_is_set() {
                // ACK the interrupt
                self.write_cr(|w| w.iack().set_bit());

                return Ok(());
            }
        }
    }

    fn wait_for_read(&self) -> Result<(), Error> {
        self.wait_for_interrupt()
    }

    fn wait_for_write(&self) -> Result<(), Error> {
        self.wait_for_interrupt()?;

        if self.read_sr().rx_ack().bit_is_set() {
            // Set STOP
            self.write_cr(|w| w.sto().set_bit());
            self.wait_for_complete();

            return Err(Error::NoAck);
        }

        Ok(())
    }

    fn wait_for_complete(&self) {
        while self.read_sr().busy().bit_is_set() {}
    }
}

const FLAG_READ: u8 = 1;
const FLAG_WRITE: u8 = 0;

impl<I2C: Deref<Target = i2c0::RegisterBlock>, PINS> Read for I2c<I2C, PINS> {
    type Error = Error;

    fn try_read(&mut self, address: u8, buffer: &mut [u8]) -> Result<(), Self::Error> {
        self.reset();

        if self.read_sr().busy().bit_is_set() {
            return Err(Error::InvalidState);
        }

        // Write address + R
        self.write_byte((address << 1) + FLAG_READ);

        // Generate start condition and write command
        self.write_cr(|w| w.sta().set_bit().wr().set_bit());
        self.wait_for_write()?;

        // Read bytes
        let buffer_len = buffer.len();
        for (i, byte) in buffer.iter_mut().enumerate() {
            if i != buffer_len - 1 {
                // R + ACK
                self.write_cr(|w| w.rd().set_bit().ack().clear_bit());
            } else {
                // R + NACK + STOP
                self.write_cr(|w| w.rd().set_bit().ack().set_bit().sto().set_bit());
            }
            self.wait_for_read()?;

            *byte = self.read_byte();
        }
        Ok(())
    }
}

impl<I2C: Deref<Target = i2c0::RegisterBlock>, PINS> Write for I2c<I2C, PINS> {
    type Error = Error;

    fn try_write(&mut self, address: u8, bytes: &[u8]) -> Result<(), Self::Error> {
        self.reset();

        if self.read_sr().busy().bit_is_set() {
            return Err(Error::InvalidState);
        }

        // Write address + W
        self.write_byte((address << 1) + FLAG_WRITE);

        // Generate start condition and write command
        self.write_cr(|w| w.sta().set_bit().wr().set_bit());
        self.wait_for_write()?;

        // Write bytes
        for (i, byte) in bytes.iter().enumerate() {
            self.write_byte(*byte);

            if i != bytes.len() - 1 {
                self.write_cr(|w| w.wr().set_bit());
            } else {
                self.write_cr(|w| w.wr().set_bit().sto().set_bit());
            }
            self.wait_for_write()?;
        }
        Ok(())
    }
}

impl<I2C: Deref<Target = i2c0::RegisterBlock>, PINS> WriteRead for I2c<I2C, PINS> {
    type Error = Error;

<<<<<<< HEAD
    fn try_write_read(&mut self, address: u8, bytes: &[u8], buffer: &mut [u8]) -> Result<(), Self::Error> {
=======
    fn write_read(
        &mut self,
        address: u8,
        bytes: &[u8],
        buffer: &mut [u8],
    ) -> Result<(), Self::Error> {
>>>>>>> 72a62e29
        self.reset();

        if self.read_sr().busy().bit_is_set() {
            return Err(Error::InvalidState);
        }

        if !bytes.is_empty() && buffer.is_empty() {
            self.try_write(address, bytes)
        } else if !buffer.is_empty() && bytes.is_empty() {
            self.try_read(address, buffer)
        } else if bytes.is_empty() && buffer.is_empty() {
            Ok(())
        } else {
            // Write address + W
            self.write_byte((address << 1) + FLAG_WRITE);

            // Generate start condition and write command
            self.write_cr(|w| w.sta().set_bit().wr().set_bit());
            self.wait_for_write()?;

            // Write bytes
            for byte in bytes {
                self.write_byte(*byte);

                self.write_cr(|w| w.wr().set_bit());
                self.wait_for_write()?;
            }

            // Write address + R
            self.write_byte((address << 1) + FLAG_READ);

            // Generate repeated start condition and write command
            self.write_cr(|w| w.sta().set_bit().wr().set_bit());
            self.wait_for_write()?;

            // Read bytes
            let buffer_len = buffer.len();
            for (i, byte) in buffer.iter_mut().enumerate() {
                if i != buffer_len - 1 {
                    // W + ACK
                    self.write_cr(|w| w.rd().set_bit().ack().clear_bit());
                } else {
                    // W + NACK + STOP
                    self.write_cr(|w| w.rd().set_bit().ack().set_bit().sto().set_bit());
                }
                self.wait_for_read()?;

                *byte = self.read_byte();
            }

            Ok(())
        }
    }
}<|MERGE_RESOLUTION|>--- conflicted
+++ resolved
@@ -249,16 +249,12 @@
 impl<I2C: Deref<Target = i2c0::RegisterBlock>, PINS> WriteRead for I2c<I2C, PINS> {
     type Error = Error;
 
-<<<<<<< HEAD
-    fn try_write_read(&mut self, address: u8, bytes: &[u8], buffer: &mut [u8]) -> Result<(), Self::Error> {
-=======
-    fn write_read(
+    fn try_write_read(
         &mut self,
         address: u8,
         bytes: &[u8],
         buffer: &mut [u8],
     ) -> Result<(), Self::Error> {
->>>>>>> 72a62e29
         self.reset();
 
         if self.read_sr().busy().bit_is_set() {
