--- conflicted
+++ resolved
@@ -9,13 +9,10 @@
 
 - Refactored `e310x-hal::spi` module, splitting the abstraction into `SpiBus` and `SpiExclusiveDevice/SpiSharedDevice` to allow multiple devices on a single SPI bus to co-exist
 - Added Pulse Width Modulation interface implementing `embedded_hal::Pwm`
-<<<<<<< HEAD
+- Update `e310x` dependency to version 0.10
+- Update `riscv` dependency to version 0.8
 - Added `interrupt` module for vectored interrupt handlers. The feature `virq` activates this module.
 - Adapted to Clippy directives
-=======
-- Update `e310x` dependency to version 0.10
-- Update `riscv` dependency to version 0.8
->>>>>>> d975ba7c
 
 ## [v0.9.4] - 2022-07-10
 
