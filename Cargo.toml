--- conflicted
+++ resolved
@@ -10,17 +10,10 @@
 edition = "2018"
 
 [dependencies]
-<<<<<<< HEAD
-embedded-hal = "1.0.0-alpha.1"
-nb = "0.1.2"
-riscv = "0.5.4"
-e310x = { version = "0.8.0", features = ["rt"] }
-=======
-embedded-hal = { version = "0.2.6", features = ["unproven"] }
+embedded-hal = "=1.0.0-alpha.1"
 nb = "1.0.0"
 riscv = "0.7.0"
 e310x = { version = "0.9.0", features = ["rt"] }
->>>>>>> 72a62e29
 
 [features]
 g002 = ["e310x/g002"]
